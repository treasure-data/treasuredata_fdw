\c postgres <%= @pg_role %>
CREATE EXTENSION treasuredata_fdw;
CREATE SERVER treasuredata_server FOREIGN DATA WRAPPER treasuredata_fdw;
CREATE FOREIGN TABLE td_www_access (
    time integer,
    code integer,
    size integer,
    method varchar
)
SERVER treasuredata_server OPTIONS (
    apikey '<%= @apikey %>',
    database 'sample_datasets',
    query_engine '<%= @query_engine %>',
    table 'www_access'
);
SELECT * FROM td_www_access ORDER BY TIME LIMIT 5;
SELECT COUNT(1) FROM td_www_access;
SELECT COUNT(1) FROM td_www_access WHERE time < 1412320911;
SELECT COUNT(1) FROM td_www_access WHERE SUBSTR(method, 1, 3) = 'POS';
SELECT COUNT(1) FROM td_www_access WHERE method LIKE '%ET' AND code = 200;
<<<<<<< HEAD
SELECT COUNT(1) FROM td_www_access WHERE method NOT LIKE '%ET' AND code NOT IN (404, 409);
SELECT COUNT(1) FROM td_www_access WHERE code = ANY('{200,400}') AND method = SOME('{"",DELETE,GET}');
=======
SELECT COUNT(1) FROM td_www_access WHERE method NOT LIKE '%ET' AND code NOT IN (404);
SELECT COUNT(1) FROM td_www_access WHERE code = ANY('{200,400}') AND method = SOME('{"","DELETE,GET","POST"}');
>>>>>>> f0bb046a
SELECT COUNT(1) FROM td_www_access WHERE time in (SELECT MIN(time) FROM td_www_access);
SELECT COUNT(1) FROM td_www_access WHERE SUBSTRING(method, 1, 2) || SUBSTR(method, 3, 2) = 'POST';
-- For https://github.com/komamitsu/treasuredata_fdw/issues/23
SELECT COUNT(1) FROM (SELECT * FROM td_www_access LIMIT 1) x WHERE size > 0;
CREATE FOREIGN TABLE td_summary_in_www_access (
    code integer,
    method varchar,
    count integer
)
SERVER treasuredata_server OPTIONS (
    apikey '<%= @apikey %>',
    database 'sample_datasets',
    query_engine '<%= @query_engine %>',
    query 'SELECT code, method, COUNT(1) as count FROM www_access GROUP BY code, method'
);
SELECT * FROM td_summary_in_www_access WHERE method = 'GET' AND (code = 200 OR code = 404) ORDER BY code, method;
SELECT method, code FROM td_summary_in_www_access ORDER BY code, method;
CREATE FOREIGN TABLE td_www_access_dst (
    time integer,
    code integer,
    size integer,
    method varchar
)
SERVER treasuredata_server OPTIONS (
    apikey '<%= @apikey %>',
    database 'treasuredata_fdw',
    query_engine '<%= @query_engine %>',
    table 'www_access_dst',
    import_file_size '50000',
    atomic_import 'true'
);
INSERT INTO td_www_access_dst SELECT * FROM td_www_access;
CREATE FOREIGN TABLE td_array_test (
    str_array text[],
    int_array integer[],
    long_array bigint[],
    float_array float[],
    double_array float[],
    str_array_array text[][],
    int_array_array integer[][],
    long_array_array bigint[][],
    float_array_array float[][],
    double_array_array float[][]
)
SERVER treasuredata_server OPTIONS (
    apikey '<%= @apikey %>',
    database 'treasuredata_fdw',
    query_engine '<%= @query_engine %>',
    table 'array_test'
);
SELECT * FROM td_array_test;
SELECT COUNT(1) FROM td_array_test WHERE 'two' = any(str_array);
DROP FOREIGN TABLE td_www_access_dst;
DROP FOREIGN TABLE td_summary_in_www_access;
DROP FOREIGN TABLE td_www_access;
DROP FOREIGN TABLE td_array_test;
DROP SERVER treasuredata_server;
DROP EXTENSION treasuredata_fdw CASCADE;<|MERGE_RESOLUTION|>--- conflicted
+++ resolved
@@ -18,13 +18,8 @@
 SELECT COUNT(1) FROM td_www_access WHERE time < 1412320911;
 SELECT COUNT(1) FROM td_www_access WHERE SUBSTR(method, 1, 3) = 'POS';
 SELECT COUNT(1) FROM td_www_access WHERE method LIKE '%ET' AND code = 200;
-<<<<<<< HEAD
 SELECT COUNT(1) FROM td_www_access WHERE method NOT LIKE '%ET' AND code NOT IN (404, 409);
-SELECT COUNT(1) FROM td_www_access WHERE code = ANY('{200,400}') AND method = SOME('{"",DELETE,GET}');
-=======
-SELECT COUNT(1) FROM td_www_access WHERE method NOT LIKE '%ET' AND code NOT IN (404);
 SELECT COUNT(1) FROM td_www_access WHERE code = ANY('{200,400}') AND method = SOME('{"","DELETE,GET","POST"}');
->>>>>>> f0bb046a
 SELECT COUNT(1) FROM td_www_access WHERE time in (SELECT MIN(time) FROM td_www_access);
 SELECT COUNT(1) FROM td_www_access WHERE SUBSTRING(method, 1, 2) || SUBSTR(method, 3, 2) = 'POST';
 -- For https://github.com/komamitsu/treasuredata_fdw/issues/23
